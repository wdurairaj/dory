--- conflicted
+++ resolved
@@ -4,15 +4,8 @@
     "stripK8sFromOptions": true,
     "dockerVolumePluginSocketPath": "/run/docker/plugins/nimble.sock",
     "createVolumes": true,
-<<<<<<< HEAD
-    "enable1.6": true,
+    "enable1.6": false,
     "listOfStorageResourceOptions" :    ["size","sizeInGiB"],
     "factorForConversion": 1073741824,
     "defaultOptions": [{"mountConflictDelay": 30}]
     }
-=======
-    "enable1.6": false,
-    "listOfStorageResourceOptions": [ "size", "sizeInGiB" ],
-    "factorForConversion": 1073741824
-}
->>>>>>> bee8a3db
