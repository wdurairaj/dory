--- conflicted
+++ resolved
@@ -433,14 +433,9 @@
 		return
 	}
 
-<<<<<<< HEAD
 	// get updated options map for docker after handling overrides
 	optionsMap = p.getClaimOverrideOptions(claim, overrides, optionsMap)
 	util.LogDebug.Printf("updated optionsMap with overrides %#v", optionsMap)
-=======
-		// set default docker options if not already set
-		p.setDefaultDockerOptions(optionsMap, params, dockerOptions, dockerClient)
->>>>>>> aeda8a7a
 
 	// set default docker options if not already set
 	p.setDefaultDockerOptions(optionsMap, params, dockerOptions, dockerClient)
