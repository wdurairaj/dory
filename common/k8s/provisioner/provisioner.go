/*
(c) Copyright 2017 Hewlett Packard Enterprise Development LP

Licensed under the Apache License, Version 2.0 (the "License");
you may not use this file except in compliance with the License.
You may obtain a copy of the License at

http://www.apache.org/licenses/LICENSE-2.0

Unless required by applicable law or agreed to in writing, software
distributed under the License is distributed on an "AS IS" BASIS,
WITHOUT WARRANTIES OR CONDITIONS OF ANY KIND, either express or implied.
See the License for the specific language governing permissions and
limitations under the License.
*/

package provisioner

import (
	"fmt"
	"github.com/hpe-storage/dory/common/chain"
	"github.com/hpe-storage/dory/common/docker/dockervol"
	"github.com/hpe-storage/dory/common/jconfig"
	"github.com/hpe-storage/dory/common/util"
	uuid "github.com/satori/go.uuid"
	resource_v1 "k8s.io/apimachinery/pkg/api/resource"
	meta_v1 "k8s.io/apimachinery/pkg/apis/meta/v1"
	"k8s.io/apimachinery/pkg/version"
	"k8s.io/client-go/kubernetes"
	"k8s.io/client-go/kubernetes/scheme"
	core_v1 "k8s.io/client-go/kubernetes/typed/core/v1"
	"k8s.io/client-go/pkg/api/v1"
	api_v1 "k8s.io/client-go/pkg/api/v1"
	storage_v1 "k8s.io/client-go/pkg/apis/storage/v1"
	"k8s.io/client-go/tools/cache"
	"k8s.io/client-go/tools/record"
	"math/rand"
	"reflect"
	"strings"
	"sync"
	"sync/atomic"
	"time"
)

const (
	dockerVolumeName   = "docker-volume-name"
	flexVolumeBasePath = "/usr/libexec/kubernetes/kubelet-plugins/volume/exec/"
	k8sProvisionedBy   = "pv.kubernetes.io/provisioned-by"
	chainTimeout       = 2 * time.Minute
	chainRetries       = 2
	//TODO allow this to be set per docker volume driver
	maxCreates = 4
	//TODO allow this to be set per docker volume driver
	maxDeletes                 = 4
	defaultSocketFile          = "/run/docker/plugins/nimble.sock"
	defaultfactorForConversion = 1073741824
	defaultStripValue          = true
	maxWaitForClaims           = 60
	allowOverrides             = "allowOverrides"
	cloneOfPVC                 = "cloneOfPVC"
	manager                    = "manager"
	managerName                = "k8s"
)

var (
	// resyncPeriod describes how often to get a full resync (0=never)
	resyncPeriod = 5 * time.Minute
	// maxWaitForBind refers to a single execution of the retry loop
	maxWaitForBind = 30 * time.Second
	// statusLoggingWait is only used when debug is true
	statusLoggingWait                   = 5 * time.Second
	defaultListOfStorageResourceOptions = []string{"size", "sizeInGiB"}
	defaultDockerOptions                = map[string]interface{}{"mountConflictDelay": 30, manager: managerName}
)

// Provisioner provides dynamic pvs based on pvcs and storage classes.
type Provisioner struct {
	kubeClient *kubernetes.Clientset
	// serverVersion is the k8s server version
	serverVersion *version.Info
	// classStore provides access to StorageClasses on the cluster
	classStore              cache.Store
	claimsStore             cache.Store
	id2chan                 map[string]chan *updateMessage
	id2chanLock             *sync.Mutex
	affectDockerVols        bool
	namePrefix              string
	dockerVolNameAnnotation string
	eventRecorder           record.EventRecorder
	provisionCommandChains  uint32
	deleteCommandChains     uint32
	parkedCommands          uint32
	debug                   bool
}

type updateMessage struct {
	pv  *api_v1.PersistentVolume
	pvc *api_v1.PersistentVolumeClaim
}

// addMessageChan adds a chan to the map index by id.  If channel is nil, a new chan is allocated and added
func (p *Provisioner) addMessageChan(id string, channel chan *updateMessage) {
	p.id2chanLock.Lock()
	defer p.id2chanLock.Unlock()

	if _, found := p.id2chan[id]; found {
		return
	}
	if channel != nil {
		util.LogDebug.Printf("addMessageChan: adding %s", id)
		p.id2chan[id] = channel
	} else {
		util.LogDebug.Printf("addMessageChan: creating %s", id)
		p.id2chan[id] = make(chan *updateMessage, 1024)
	}
}

// getMessageChan gets a chan from the map index by claim or vol id to be passed to the consumer.
// Do not use this pointer to send data as the channel might be closed right after the
// pointer is returned.  Instead use sendUpdate(...).
func (p *Provisioner) getMessageChan(id string) chan *updateMessage {
	p.id2chanLock.Lock()
	defer p.id2chanLock.Unlock()

	return p.id2chan[id]
}

// sendUpdate sends an claim or volume update to the consumer.  A big lock (entire map)
// is used for now.
func (p *Provisioner) sendUpdate(t interface{}) {
	var id string
	var mess *updateMessage

	claim, _ := getPersistentVolumeClaim(t)
	if claim != nil {
		util.LogDebug.Printf("sendUpdate: pvc:%s (%s) phase:%s", claim.Name, claim.UID, claim.Status.Phase)
		id = fmt.Sprintf("%s", claim.UID)
		mess = &updateMessage{pvc: claim}
	} else {
		vol, _ := getPersistentVolume(t)
		if vol != nil {
			util.LogDebug.Printf("sendUpdate: pv:%s (%s) phase:%s", vol.Name, vol.UID, vol.Status.Phase)
			id = fmt.Sprintf("%s", vol.UID)
			mess = &updateMessage{pv: vol}
		}
	}

	// hold the big lock just to send
	p.id2chanLock.Lock()
	defer p.id2chanLock.Unlock()

	messChan := p.id2chan[id]
	if messChan == nil {
		util.LogDebug.Printf("send: skipping %s, not in map", id)
		return
	}
	messChan <- mess
}

// removeMessageChan closes (if open) chan and removes it from the map
func (p *Provisioner) removeMessageChan(claimID string, volID string) {
	p.id2chanLock.Lock()
	defer p.id2chanLock.Unlock()

	messChan := p.id2chan[claimID]
	if messChan != nil {
		delete(p.id2chan, claimID)
	}
	if byVolID, found := p.id2chan[volID]; found {
		delete(p.id2chan, volID)
		if messChan == nil {
			messChan = byVolID
		}
	}
	if messChan == nil {
		return
	}

	select {
	case <-messChan:
	default:
		close(messChan)
	}
}

//NewProvisioner provides a Provisioner for a k8s cluster
func NewProvisioner(clientSet *kubernetes.Clientset, provisionerName string, affectDockerVols bool, debug bool) *Provisioner {
	id := uuid.NewV4()
	broadcaster := record.NewBroadcaster()
	broadcaster.StartRecordingToSink(&core_v1.EventSinkImpl{Interface: clientSet.Core().Events(v1.NamespaceAll)})
	util.LogDebug.Printf("provisioner (prefix=%s) is being created with instance id %s.", provisionerName, id.String())
	return &Provisioner{
		kubeClient:              clientSet,
		id2chan:                 make(map[string]chan *updateMessage, 100),
		id2chanLock:             &sync.Mutex{},
		affectDockerVols:        affectDockerVols,
		namePrefix:              provisionerName + "/",
		dockerVolNameAnnotation: provisionerName + "/" + dockerVolumeName,
		eventRecorder:           broadcaster.NewRecorder(scheme.Scheme, v1.EventSource{Component: fmt.Sprintf("%s-%s", provisionerName, id.String())}),
		debug:                   debug,
	}
}

// update the existing volume's metadata for the claims
func (p *Provisioner) updateDockerVolumeMetadata(store cache.Store) {
	util.LogDebug.Print("updateDockerVolumeMetadata started")
	optionsMap := map[string]interface{}{manager: managerName}

	i := 0
	for len(store.List()) < 1 {
		if i > maxWaitForClaims {
			util.LogInfo.Printf("No Claims found after waiting for %d seconds. Ignoring update", maxWaitForClaims)
			return
		}
		time.Sleep(time.Second)
		i++
	}

	for _, pvc := range store.List() {
		claim, err := getPersistentVolumeClaim(pvc)
		if err != nil {
			util.LogDebug.Printf("unable to retrieve the claim from %v", pvc)
			continue
		}

		if claim.Status.Phase != api_v1.ClaimBound {
			util.LogDebug.Printf("claim %s was not bound - skipping", claim.Name)
			continue
		}

		className := getClaimClassName(claim)
		util.LogDebug.Printf("found classname %s for claim %s.", className, claim.Name)
		class, err := p.getClass(className)
		if err != nil {
			util.LogError.Printf("unable to retrieve the class object for claim %v", claim)
			continue
		}

		if !strings.HasPrefix(class.Provisioner, p.namePrefix) {
			util.LogInfo.Printf("updateDockerVolumeMetadata: class named %s in pvc %s did not refer to a supported provisioner (name must begin with %s).  current provisioner=%s - skipping", className, claim.Name, p.namePrefix, class.Provisioner)
			continue
		}

		err = p.updateVolume(claim, class.Provisioner, optionsMap)
		if err != nil {
			// we don't want to beat on the docker plugin if it doesn't support update
			// so we simply move on to the next volume if we hit an error
			util.LogError.Printf("unable to update volume %v Err: %v", claim.Spec.VolumeName, err.Error())
			continue
		}
	}

	util.LogDebug.Print("updateDockerVolumeMetadata ended")
}

// Start the provision workflow.  Note that Start will block until there are storage classes found.
func (p *Provisioner) Start(stop chan struct{}) {
	var err error
	// get the server version
	p.serverVersion, err = p.kubeClient.Discovery().ServerVersion()
	if err != nil {
		util.LogError.Printf("Unable to get server version.  %s", err.Error())
	}

	// Get the StorageClass store and start it's reflector
	var classReflector *cache.Reflector
	p.classStore, classReflector = p.newClassReflector(p.kubeClient)
	go classReflector.RunUntil(stop)

	// Get and start the Persistent Volume Claim Controller
	var claimInformer cache.Controller
	p.claimsStore, claimInformer = p.newClaimController()
	go claimInformer.Run(stop)

	go p.updateDockerVolumeMetadata(p.claimsStore)

	volInformer := p.newVolumeController()
	go volInformer.Run(stop)

	if p.debug {
		go p.statusLogger()
	}

	// Wait for our reflector to load (or for someone to add a Storage Class)
	p.waitForClasses()

	util.LogDebug.Printf("provisioner (prefix=%s) has been started and is watching a server with version %s.", p.namePrefix, p.serverVersion)

}

func (p *Provisioner) statusLogger() {
	for {
		time.Sleep(statusLoggingWait)
		_, err := p.kubeClient.Discovery().ServerVersion()
		if err != nil {
			util.LogError.Printf("statusLogger: provision chains=%d, delete chains=%d, parked chains=%d, ids tracked=%d, connection error=%s", atomic.LoadUint32(&p.provisionCommandChains), atomic.LoadUint32(&p.deleteCommandChains), atomic.LoadUint32(&p.parkedCommands), len(p.id2chan), err.Error())
			return
		}
		util.LogInfo.Printf("statusLogger: provision chains=%d, delete chains=%d, parked chains=%d, ids tracked=%d, connection=valid", atomic.LoadUint32(&p.provisionCommandChains), atomic.LoadUint32(&p.deleteCommandChains), atomic.LoadUint32(&p.parkedCommands), len(p.id2chan))
	}
}

func (p *Provisioner) deleteVolume(pv *api_v1.PersistentVolume, rmPV bool) {
	provisioner := pv.Annotations[k8sProvisionedBy]

	// slow down a delete storm
	limit(&p.deleteCommandChains, &p.parkedCommands, maxDeletes)

	atomic.AddUint32(&p.deleteCommandChains, 1)
	defer atomic.AddUint32(&p.deleteCommandChains, ^uint32(0))
	deleteChain := chain.NewChain(chainRetries, chainTimeout)

	// if the pv was just deleted, make sure we clean up the docker volume
	if p.affectDockerVols {
		dockerClient, _, err := p.newDockerVolumePluginClient(provisioner)
		if err != nil {
			info := fmt.Sprintf("failed to get docker client for %s while trying to delete pv %s: %v", provisioner, pv.Name, err)
			util.LogError.Print(info)
			p.eventRecorder.Event(pv, api_v1.EventTypeWarning, "DeleteVolumeGetClient", info)
			return
		}
		vol := p.getDockerVolume(dockerClient, pv.Name)
		if vol != nil && vol.Name == pv.Name {
			p.eventRecorder.Event(pv, api_v1.EventTypeNormal, "DeleteVolume", fmt.Sprintf("cleaning up volume named %s", pv.Name))
			util.LogDebug.Printf("Docker volume with name %s found.  Delete using %s.", pv.Name, provisioner)
			deleteChain.AppendRunner(&deleteDockerVol{
				name:   pv.Name,
				client: dockerClient,
			})
		}
	}

	if rmPV {
		deleteChain.AppendRunner(&deletePersistentVolume{
			kubeClient: p.kubeClient,
			vol:        pv,
		})
	}

	err := deleteChain.Execute()

	if err != nil {
		p.eventRecorder.Event(pv, api_v1.EventTypeWarning, "DeleteVolume",
			fmt.Sprintf("Failed to delete volume for pv %s: %v", pv.Name, err))
	}

}

func (p *Provisioner) updateVolume(claim *api_v1.PersistentVolumeClaim, provisioner string, updateMap map[string]interface{}) error {
	util.LogDebug.Printf("updateVolume called with claim:%s, provisioner:%s and options:%v", claim.Name, provisioner, updateMap)

	// get the volume name for update
	volName := claim.Spec.VolumeName

	var dockerClient *dockervol.DockerVolumePlugin
	dockerClient, _, err := p.newDockerVolumePluginClient(provisioner)
	if err != nil {
		return err
	}

	vol := p.getDockerVolume(dockerClient, volName)
	if (vol == nil) || (vol != nil && volName != vol.Name) {
		return fmt.Errorf("error updating pv from claim: %v and provisioner :%s. err=Docker volume %v with name %s was not found ", claim, provisioner, vol, volName)
	}

	if val, ok := vol.Status[manager]; ok && val != "" {
		util.LogDebug.Printf("claim:%s has manager set to value %v - skipping", claim.Name, val)
		return nil
	}

	util.LogDebug.Printf("invoking VolumeDriver.Update with name :%s updateMap :%v", vol.Name, updateMap)
	_, err = dockerClient.Update(vol.Name, updateMap)
	if err != nil {
		return err
	}
	return nil
}

func (p *Provisioner) provisionVolume(claim *api_v1.PersistentVolumeClaim, class *storage_v1.StorageClass) {

	// this can fire multiple times without issue, so we defer this even though we don't have a volume yet
	id := fmt.Sprintf("%s", claim.UID)
	defer p.removeMessageChan(id, "")

	// find a name...
	volName := p.getBestVolName(claim, class)

	// create a copy of the storage class options for NLT-1172
	// TODO when we support pvc overrides, make the changes here
	params := make(map[string]string)
	for key, value := range class.Parameters {
		params[key] = value
	}
	// add name to options
	params["name"] = volName

	pv, err := p.newPersistentVolume(volName, params, claim, class)
	if err != nil {
		util.LogError.Printf("error building pv from %v %v and %v. err=%v", claim, params, class, err)
		return
	}
	util.LogDebug.Printf("pv to be created %v", pv)

	// slow down a create storm
	limit(&p.provisionCommandChains, &p.parkedCommands, maxCreates)

	provisionChain := chain.NewChain(chainRetries, chainTimeout)
	atomic.AddUint32(&p.provisionCommandChains, 1)
	defer atomic.AddUint32(&p.provisionCommandChains, ^uint32(0))

	var dockerClient *dockervol.DockerVolumePlugin
	var dockerOptions map[string]interface{}
	dockerClient, dockerOptions, err = p.newDockerVolumePluginClient(class.Provisioner)
	if err != nil {
		util.LogError.Printf("unable to get docker client for class %v while trying to provision pvc named %s (%s): %s", class, claim.Name, id, err)
		p.eventRecorder.Event(class, api_v1.EventTypeWarning, "ProvisionVolumeGetClient",
			fmt.Sprintf("failed to get docker volume client for class %s while trying to provision claim %s (%s): %s", class.Name, claim.Name, id, err))
		return
	}
	vol := p.getDockerVolume(dockerClient, volName)
	if vol != nil && volName == vol.Name {
		util.LogError.Printf("error provisioning pv from %v and %v. err=Docker volume with this name was found %v.", claim, class, vol)
		return
	}

	sizeForDockerVolumeinGib := getClaimSizeForFactor(claim, dockerClient, 0)

	// handling storage class overrides
	overrides := p.getClassOverrides(params)
	optionsMap, err := p.getDockerOptions(params, class, sizeForDockerVolumeinGib, dockerClient.ListOfStorageResourceOptions)
	if err != nil {
		util.LogError.Printf("error getting Docker option from %v %v and %v. err=%v", claim, params, class, err)
		return
	}

<<<<<<< HEAD
	// get updated options map for docker after handling overrides
	optionsMap = p.getClaimOverrideOptions(claim, overrides, optionsMap)
	util.LogDebug.Printf("updated optionsMap with overrides %#v", optionsMap)
=======
		// set default docker options if not already set
		p.setDefaultDockerOptions(optionsMap, params, dockerOptions, dockerClient)
>>>>>>> aeda8a7a

	// set default docker options if not already set
	p.setDefaultDockerOptions(optionsMap, params, dockerOptions, dockerClient)
	if p.affectDockerVols {
		provisionChain.AppendRunner(&createDockerVol{
			requestedName: pv.Name,
			options:       optionsMap,
			client:        dockerClient,
		})
	}

	provisionChain.AppendRunner(&createPersistentVolume{
		kubeClient: p.kubeClient,
		vol:        pv,
	})

	provisionChain.AppendRunner(&monitorBind{
		origClaim: claim,
		pChain:    provisionChain,
		p:         p,
	})

	p.eventRecorder.Event(class, api_v1.EventTypeNormal, "ProvisionStorage", fmt.Sprintf("%s provisioning storage for pvc %s (%s) using class %s", class.Provisioner, claim.Name, id, class.Name))
	err = provisionChain.Execute()

	if err != nil {
		p.eventRecorder.Event(class, api_v1.EventTypeWarning, "ProvisionStorage",
			fmt.Sprintf("failed to create volume for claim %s with class %s: %s", claim.Name, class.Name, err))
	}

	// if we created a volume, remove its uuid from the message map
	pvol, _ := getPersistentVolume(provisionChain.GetRunnerOutput("createPersistentVolume"))
	if pvol != nil {
		p.removeMessageChan(fmt.Sprintf("%s", claim.UID), fmt.Sprintf("%s", pvol.UID))
	}

}

func (p *Provisioner) setDefaultDockerOptions(optionsMap map[string]interface{}, params map[string]string, dockerOptions map[string]interface{}, dockerClient *dockervol.DockerVolumePlugin) {
	for k, v := range dockerOptions {
		util.LogDebug.Printf("processing %s:%v", k, v)
		_, ok := params[k]
		if ok == false {
			util.LogInfo.Printf("setting the docker option %s:%v", k, v)
			val := reflect.ValueOf(v)
			optionsMap[k] = val.Interface()
		}
	}
	util.LogDebug.Printf("optionsMap %v", optionsMap)
}

func limit(watched, parked *uint32, max uint32) {
	if atomic.LoadUint32(watched) >= max {
		atomic.AddUint32(parked, 1)
		for atomic.LoadUint32(watched) >= max {
			time.Sleep(time.Duration(rand.Intn(1000)) * time.Millisecond)
		}
		atomic.AddUint32(parked, ^uint32(0))
	}
}

func getClaimSizeForFactor(claim *api_v1.PersistentVolumeClaim, dockerClient *dockervol.DockerVolumePlugin, sizeForDockerVolumeinGib int) int {
	requestParams := claim.Spec.Resources.Requests
	for key, val := range requestParams {
		if key == "storage" {
			if val.Format == resource_v1.BinarySI || val.Format == resource_v1.DecimalSI {
				sizeInBytes, isInt := val.AsInt64()
				if isInt && sizeInBytes > 0 {
					if dockerClient.ListOfStorageResourceOptions != nil &&
						dockerClient.FactorForConversion != 0 {
						sizeForDockerVolumeinGib = int(sizeInBytes) / dockerClient.FactorForConversion
						util.LogDebug.Printf("claimSize=%d for size=%d bytes and factorForConversion=%d", sizeForDockerVolumeinGib, sizeInBytes, dockerClient.FactorForConversion)
						return sizeForDockerVolumeinGib
					}
				}
			}
		}
	}
	return sizeForDockerVolumeinGib
}

func (p *Provisioner) newDockerVolumePluginClient(provisionerName string) (*dockervol.DockerVolumePlugin, map[string]interface{}, error) {
	driverName := strings.Split(provisionerName, "/")
	if len(driverName) < 2 {
		util.LogInfo.Printf("Unable to parse provisioner name %s.", provisionerName)
		return nil, nil, fmt.Errorf("unable to parse provisioner name %s", provisionerName)
	}
	configPathName := fmt.Sprintf("%s%s/%s.json", flexVolumeBasePath, strings.Replace(provisionerName, "/", "~", 1), driverName[1])
	util.LogDebug.Printf("looking for %s", configPathName)
	var (
		socketFile                   = defaultSocketFile
		strip                        = defaultStripValue
		listOfStorageResourceOptions = defaultListOfStorageResourceOptions
		factorForConversion          = defaultfactorForConversion
		dockerOpts                   = defaultDockerOptions
	)
	c, err := jconfig.NewConfig(configPathName)
	if err != nil {
		util.LogInfo.Printf("Unable to process config at %s, %v.  Using defaults.", configPathName, err)
	} else {
		socketFile, err = c.GetStringWithError("dockerVolumePluginSocketPath")
		if err != nil {
			socketFile = defaultSocketFile
		}
		b, err := c.GetBool("stripK8sFromOptions")
		if err == nil {
			strip = b
		}
		ss, err := c.GetStringSliceWithError("listOfStorageResourceOptions")
		if err != nil {
			listOfStorageResourceOptions = ss
		}
		i := c.GetInt64("factorForConversion")
		if i != 0 {
			factorForConversion = int(i)
		}
		defaultOpts, err := c.GetMapSlice("defaultOptions")
		if err == nil {
			util.LogDebug.Printf("parsing defaultOptions %v", defaultOpts)
			optMap := make(map[string]interface{})

			for _, values := range defaultOpts {
				for k, v := range values {
					optMap[k] = v
					util.LogDebug.Printf("key %v value %v", k, optMap[k])
				}
			}
			dockerOpts = optMap
			util.LogDebug.Printf("dockerOptions %v", dockerOpts)
		}
	}
	options := &dockervol.Options{
		SocketPath:                   socketFile,
		StripK8sFromOptions:          strip,
		ListOfStorageResourceOptions: listOfStorageResourceOptions,
		FactorForConversion:          factorForConversion,
	}
	client, er := dockervol.NewDockerVolumePlugin(options)
	return client, dockerOpts, er
}

// block until there are some classes defined in the cluster
func (p *Provisioner) waitForClasses() {
	i := 0
	for len(p.classStore.List()) < 1 {
		if i > 29 {
			util.LogInfo.Printf("No StorageClass found.  Unable to make progress.")
			i = 0
		}
		time.Sleep(time.Second)
		i++
	}
}

func (p *Provisioner) getBestVolName(claim *api_v1.PersistentVolumeClaim, class *storage_v1.StorageClass) string {
	if claim.Annotations[p.dockerVolNameAnnotation] != "" {
		return fmt.Sprintf("%s-%s", claim.Namespace, claim.Annotations[p.dockerVolNameAnnotation])
	}
	if claim.GetGenerateName() != "" {
		return fmt.Sprintf("%s-%s", claim.Namespace, claim.GetGenerateName())
	}
	return fmt.Sprintf("%s-%s", class.Name, claim.UID)
}

func (p *Provisioner) getDockerVolume(dockerClient *dockervol.DockerVolumePlugin, volName string) *dockervol.DockerVolume {
	vol, err := dockerClient.Get(volName)
	if err != nil {
		return nil
	}
	return &vol.Volume
}

type createDockerVol struct {
	requestedName string
	returnedName  string
	options       map[string]interface{}
	client        *dockervol.DockerVolumePlugin
}

func (c createDockerVol) Name() string {
	return reflect.TypeOf(c).Name()
}

func (c *createDockerVol) Run() (name interface{}, err error) {
	c.returnedName, err = c.client.Create(c.requestedName, c.options)
	if err != nil {
		util.LogError.Printf("failed to create docker volume, error = %s", err.Error())
		return nil, err
	}
	util.LogInfo.Printf("created docker volume named %s", c.returnedName)

	name = c.returnedName
	return name, err
}

func (c *createDockerVol) Rollback() (err error) {
	if c.returnedName != "" {
		err = c.client.Delete(c.returnedName, managerName)
		if err != nil {
			err = c.client.Delete(c.returnedName, "")
		}
	}
	return err
}

type deleteDockerVol struct {
	name   string
	client *dockervol.DockerVolumePlugin
}

func (c deleteDockerVol) Name() string {
	return reflect.TypeOf(c).Name()
}

func (c *deleteDockerVol) Run() (name interface{}, err error) {
	err = c.client.Delete(c.name, managerName)
	if err != nil {
		err = c.client.Delete(c.name, "")
	}
	return nil, err
}

func (c *deleteDockerVol) Rollback() (err error) {
	//no op
	return nil
}

type createPersistentVolume struct {
	kubeClient *kubernetes.Clientset
	vol        *api_v1.PersistentVolume
}

func (c createPersistentVolume) Name() string {
	return reflect.TypeOf(c).Name()
}

func (c *createPersistentVolume) Run() (name interface{}, err error) {
	return c.kubeClient.Core().PersistentVolumes().Create(c.vol)
}

func (c *createPersistentVolume) Rollback() (err error) {
	return c.kubeClient.Core().PersistentVolumes().Delete(c.vol.Name, &meta_v1.DeleteOptions{})
}

type deletePersistentVolume struct {
	kubeClient *kubernetes.Clientset
	vol        *api_v1.PersistentVolume
}

func (d deletePersistentVolume) Name() string {
	return reflect.TypeOf(d).Name()
}

func (d *deletePersistentVolume) Run() (name interface{}, err error) {
	err = d.kubeClient.Core().PersistentVolumes().Delete(d.vol.Name, &meta_v1.DeleteOptions{})
	return nil, err
}

func (d *deletePersistentVolume) Rollback() (err error) {
	//no op
	return nil
}<|MERGE_RESOLUTION|>--- conflicted
+++ resolved
@@ -384,6 +384,8 @@
 
 	// find a name...
 	volName := p.getBestVolName(claim, class)
+	//namespace of the claim
+	nameSpace := p.getClaimNameSpace(claim)
 
 	// create a copy of the storage class options for NLT-1172
 	// TODO when we support pvc overrides, make the changes here
@@ -427,20 +429,15 @@
 
 	// handling storage class overrides
 	overrides := p.getClassOverrides(params)
-	optionsMap, err := p.getDockerOptions(params, class, sizeForDockerVolumeinGib, dockerClient.ListOfStorageResourceOptions)
+	optionsMap, err := p.getDockerOptions(params, class, sizeForDockerVolumeinGib, dockerClient.ListOfStorageResourceOptions, nameSpace)
 	if err != nil {
 		util.LogError.Printf("error getting Docker option from %v %v and %v. err=%v", claim, params, class, err)
 		return
 	}
 
-<<<<<<< HEAD
 	// get updated options map for docker after handling overrides
 	optionsMap = p.getClaimOverrideOptions(claim, overrides, optionsMap)
 	util.LogDebug.Printf("updated optionsMap with overrides %#v", optionsMap)
-=======
-		// set default docker options if not already set
-		p.setDefaultDockerOptions(optionsMap, params, dockerOptions, dockerClient)
->>>>>>> aeda8a7a
 
 	// set default docker options if not already set
 	p.setDefaultDockerOptions(optionsMap, params, dockerOptions, dockerClient)
